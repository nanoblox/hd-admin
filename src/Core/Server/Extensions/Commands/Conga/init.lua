--- conflicted
+++ resolved
@@ -55,25 +55,17 @@
 
 	-- This removes a player from a conga line if they die, respawn or leave
 	local trackingPlayers = {}
-	local playerChattedRemote = task:give(main.modules.Remote.new("PlayerChatted-"..task.UID))
+	local playerChattedRemote = task:add(main.modules.Remote.new("PlayerChatted-"..task.UID), "destroy")
 	local function trackPlayer(player)
 		if not trackingPlayers[player] and congaList then
 			trackingPlayers[player] = true
-<<<<<<< HEAD
-			local trackingMaid = task:give(main.modules.Maid.new())
-			trackingMaid:give(function()
+			local trackingJanitor = task:add(main.modules.Janitor.new(), "destroy")
+			trackingJanitor:add(function()
 				if congaList then
 					trackingPlayers[player] = nil
 					congaList:removeValue(player)
 				end
-			end)
-=======
-			local trackingJanitor = task:give(main.modules.Janitor.new())
-			trackingJanitor:add(function()
-				trackingPlayers[player] = nil
-				congaList:removeValue(player)
 			end, true)
->>>>>>> b5d5469a
 			local humanoid = main.modules.PlayerUtil.getHumanoid(player)
 			if not humanoid or humanoid.Health <= 0 then
 				trackingJanitor:cleanup()
@@ -94,7 +86,7 @@
 			-- This listens for the players chat messages
 			main.modules.ChatUtil.getSpeaker(player)
 				:andThen(function(speaker)
-					task:give(speaker.SaidMessage:Connect(function(chatMessage)
+					task:add(speaker.SaidMessage:Connect(function(chatMessage)
 						local message = tostring(chatMessage.FilterResult)
 						if message == "Instance" then
 							message = chatMessage.FilterResult:GetChatForUserAsync(player.UserId)
@@ -102,14 +94,14 @@
 						if main.Chat.BubbleChatEnabled and chatMessage.MessageType == "Message" then
 							playerChattedRemote:fireAllClients(player, message)
 						end
-					end))
+					end), "Disconnect")
 				end)
 				:catch(warn)
 		end
 	end
 
 	-- This adds a tag to the leadPlayer's Humanoid to indicate they are a conga leader
-	local tag = task:give(Instance.new("BoolValue"))
+	local tag = task:add(Instance.new("BoolValue"), "Destroy")
 	tag.Name = "NanobloxCongaLeader"
 	tag.Value = true
 	tag:SetAttribute("NanobloxCongaDelay", delay)
@@ -124,8 +116,8 @@
 	end
 
 	-- This listens for changes (i.e. players being added or removed from the conga line) and updates the clients
-	local congaListRemote = task:give(main.modules.Remote.new("CongaList-"..task.UID))
-	task:give(congaList.changed:Connect(function(index, playerOrNil)
+	local congaListRemote = task:add(main.modules.Remote.new("CongaList-"..task.UID), "destroy")
+	task:add(congaList.changed:Connect(function(index, playerOrNil)
 		if playerOrNil ~= nil then
 			trackPlayer(playerOrNil)
 		end
@@ -141,14 +133,14 @@
 			end)
 			thread.name = "congaList"..index..tostring(playerOrNil)
 		end
-	end))
+	end), "Disconnect")
 	task:invokeAllAndFutureClients(leadPlayer, congaList, delay, gap)
 
 	-- This removes the conga list When the task is revoked
-	task:give(function()
+	task:add(function()
 		congaList = nil
 		leadUser.temp:set("congaCommandList", nil)
-	end)
+	end, true)
 
 end
 
