--- conflicted
+++ resolved
@@ -448,18 +448,8 @@
 function State:destroy()
 	local activeTable = activeTables[self]
 	if activeTable then
-<<<<<<< HEAD
-		activeTable.maid:clean()
+		activeTable.janitor:clean()
 		--setmetatable(self, {__index = nil})
-=======
-		activeTable.janitor:destroy()
-		for k, v in pairs(self) do
-			if typeof(v) == "table" then
-				self[k] = nil
-			end
-		end
-		setmetatable(self, {__index = nil})
->>>>>>> b5d5469a
 		return true
 	end
 	return false
