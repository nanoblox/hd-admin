--[[

A task is an object which runs for the duration of a command. If you applied a walkspeed of 50 to a player for example the task will remain until that command is revoked.

--]]



-- LOCAL
local main = require(game.Nanoblox)
local Janitor = main.modules.Janitor
local Signal = main.modules.Signal
local Task = {}
Task.__index = Task



-- CONSTRUCTOR
function Task.new(properties)
	local self = {}
	setmetatable(self, Task)
	
	local janitor = Janitor.new()
	self.janitor = janitor
	for k,v in pairs(properties or {}) do
		self[k] = v
	end
	
	self.command = (main.isServer and main.services.CommandService.getCommand(self.commandName)) or main.modules.ClientCommands.get(self.commandName)
	self.commandName = (main.isServer and self.command.name) or self.commandName
	self.hijackedCommandName = nil
	self.threads = {}
	self.isPaused = false
	self.isDead = false
	self.begun = false
	self.executing = false
	self.totalExecutionThreads = 0
	self.executionThreadsCompleted = janitor:add(Signal.new(), "destroy")
	self.executionCompleted = janitor:add(Signal.new(), "destroy")
	self.callerLeft = janitor:add(Signal.new(), "destroy")
	self.persistence = self.command.persistence
	self.cooldown = (main.isServer and tonumber(self.command.cooldown) or 0)
	self.trackingClients = {}
	self.totalReplicationRequests = 0
	self.replicationRequestsThisSecond = 0
	self.buffs = {}
	self.originalArgReturnValues = {}
	self.originalArgReturnValuesFromIndex = {}
	self.trackingItems = {}
	self.anchoredParts = {}
	janitor:add(function()
		self.anchoredParts = nil
	end)

	self.tags = {}
	if main.isServer then
		local tags = self.command.tags or {}
		for _, tagName in pairs(tags) do
			self.tags[tagName:lower()] = true
		end
	end

	local qualifierPresent = false
	if self.qualifiers then
		for k,v in pairs(self.qualifiers) do
			qualifierPresent = true
		end
	end
	if not qualifierPresent then
		self.qualifiers = nil
	end

	-- This handles the killing of tasks depending upon the command.persistence enum
	self.player = self.player or (self.playerUserId and main.Players:GetPlayerByUserId(self.playerUserId))
	self.caller = self.caller or (self.callerUserId and main.Players:GetPlayerByUserId(self.callerUserId))

	local validPlayerLeavingEnums = {
		[tostring(main.enum.Persistence.UntilPlayerDies)] = true,
		[tostring(main.enum.Persistence.UntilPlayerRespawns)] = true,
		[tostring(main.enum.Persistence.UntilPlayerLeaves)] = true,
		[tostring(main.enum.Persistence.UntilPlayerOrCallerLeave)] = true,
	}
	local validCallerLeavingEnums = {
		[tostring(main.enum.Persistence.UntilCallerDies)] = true,
		[tostring(main.enum.Persistence.UntilCallerRespawns)] = true,
		[tostring(main.enum.Persistence.UntilCallerLeaves)] = true,
		[tostring(main.enum.Persistence.UntilPlayerOrCallerLeave)] = true,
	}
	local function playerOrCallerRemoving(userId, leftFromThisServer)
		local persistence = tostring(self.persistence)
		local playerLeft = (userId == self.playerUserId and validPlayerLeavingEnums[persistence])
		local callerLeft = (userId == self.callerUserId and validCallerLeavingEnums[persistence])
		if playerLeft or callerLeft then
			if callerLeft and leftFromThisServer and self.modifiers.wasGlobal then
				-- We fire to other servers if the task was global so that the other globa tasks know the caller (based in this server) has left
				main.services.TaskService.callerLeftSender:fireOtherServers(userId)
			end
			self:kill()
		end
	end
	janitor:add(main.Players.PlayerRemoving:Connect(function(plr)
		local userId = plr.UserId
		playerOrCallerRemoving(userId, true)
	end), "Disconnect")
	janitor:add(self.callerLeft:Connect(function()
		playerOrCallerRemoving(self.callerUserId)
	end), "Disconnect")

	local function setupPersistenceEnum(playerInstance, playerType)
		if not main.isServer or not playerInstance then
			return
		end
		local function registerCharacter(char)
			if char then
				local humanoid = char:FindFirstChild("Humanoid") or char:WaitForChild("Humanoid")
				local function died()
					local enumItemName = ("Until%sDies"):format(playerType)
					if self.persistence == main.enum.Persistence[enumItemName] then
						self:kill()
					end
				end
				if humanoid.Health <= 0 then
					died()
				else
					janitor:add(humanoid.Died:Connect(function()
						died()
					end), "Disconnect")
				end
			end
		end
		if playerInstance then
<<<<<<< HEAD
			maid:give(playerInstance.CharacterAdded:Connect(function(char)
				local validRespawnEnumItemNames = {
					[("Until%sDies"):format(playerType)] = true,
					[("Until%sRespawns"):format(playerType)] = true,
				}
				if validRespawnEnumItemNames[main.enum.Persistence.getName(self.persistence)] then
=======
			janitor:add(playerInstance.CharacterAdded:Connect(function(char)
				local enumItemName = ("Until%sRespawns"):format(playerType)
				if self.persistence == main.enum.Persistence[enumItemName] then
>>>>>>> b5d5469a
					self:kill()
					return
				end
				registerCharacter(char)
			end), "Disconnect")
			main.modules.Thread.spawn(registerCharacter, playerInstance.Character)
		end
	end
	setupPersistenceEnum(self.player, "Player")
	setupPersistenceEnum(self.caller, "Caller")

	-- This retrieves the agent
	local function setupAgent(agentPlayer, propertyName)
		if not agentPlayer then
			return
		end
		self[propertyName] = main.modules.PlayerUtil.getAgent(agentPlayer)
	end
	setupAgent(self.player, "playerAgent")
	setupAgent(self.caller, "callerAgent")

	return self
end



-- CORE METHODS
function Task:begin()
	if self.begun or self.isDead then return end
	self.begun = true

	local sortedActionModifiers = {}
	local totalModifiers = 0
	for _, actionModifier in pairs(main.modules.Parser.Modifiers.sortedOrderArray) do
		if self.modifiers[actionModifier.name] and actionModifier.action then
			table.insert(sortedActionModifiers, actionModifier)
			totalModifiers += 1
		end
	end
	
	-- This ensures all modifiers and all executions have ended before killing the task
	local function afterExecution()
		if self.totalStartThreads and self.totalStartThreads > 0 then
			self.startThreadsCompleted:Wait()
		end
		if self.totalExecutionThreads and self.totalExecutionThreads > 0 then
			self.executionThreadsCompleted:Wait()
		end
		if self.persistence == main.enum.Persistence.None then
			self:kill()
		end
	end

	-- If no modifiers present, simply call execute once then kill the task
	if totalModifiers == 0 then
		self:execute()
			:andThen(function()
				afterExecution()
			end)
			:catch(function(warning)
				warn(warning)
			end)
		return
	end

	main.modules.Thread.spawn(function()
		-- This handles the applying of all modifiers, tracks them, then kills the task when all modifiers have completed
		local function track(thread)
			self:track(thread, "totalStartThreads", "startThreadsCompleted")
		end
		local previousExecuteAfterThread
		for _, actionModifier in pairs(sortedActionModifiers) do
			local thread = actionModifier.action(self, self.modifiers[actionModifier.name])
			if thread then
				track(thread)
				-- if previousExecuteAfterThread is true then don't call this otherwise task will be called twice in the same frame unnecessarily
				if actionModifier.executeRightAway and not previousExecuteAfterThread then
					self:execute()
				end
				if actionModifier.executeAfterThread then
					local afterThreadConnection
					local executedOnce = false
					afterThreadConnection = thread.completed:Connect(function()
						afterThreadConnection:Disconnect()
						if not executedOnce then
							executedOnce = true
							self:execute()
						end
					end)
				end
				if actionModifier.yieldUntilThreadComplete then
					thread.completed:Wait()
				end
				previousExecuteAfterThread = actionModifier.executeAfterThrea
			end
		end
		afterExecution()
	end)
end

function Task:execute()
	local Promise = main.modules.Promise
	if self.executing or self.isDead then
		return Promise.defer(function(_, reject)
			reject("Execution already running!")
		end)
	end
	self.executing = true

	local command = self.command
	local firstCommandArg
	local firstArgItem
	if self.args then
		firstCommandArg = command.args[1]
		firstArgItem = main.modules.Parser.Args.get(firstCommandArg)
	end

	local invokedCommand = false
	local function invokeCommand(parseArgs, ...)
		local additional = table.pack(...)
		invokedCommand = true
		
		-- Convert arg strings into arg values
		-- Only execute the command once all args have been converted
		-- Some arg parsers, such as text, may be aschronous due to filter requests
		local promises = {}
		local filteredAllArguments = false
		if main.isServer and parseArgs and self.args then
			local currentArgs = additional[1]
			local parsedArgs = (type(currentArgs) == "table" and currentArgs)
			if not parsedArgs then
				parsedArgs = {}
				additional[1] = parsedArgs
			end
			local firstAlreadyParsedArg = parsedArgs[1]
			local i = #parsedArgs + 1
			for _, _ in pairs(command.args) do
				local iNow = i
				local argName = command.args[iNow]
				local argItem = main.modules.Parser.Args.get(argName)
				if not argItem then
					break
				end
				local argStringIndex = (firstAlreadyParsedArg and iNow - 1) or iNow
				local argString = self.args[argStringIndex] or ""
				if argItem.playerArg then
					argString = {
						[argString] = {}
					}
				end
				local promise = main.modules.Promise.defer(function(resolve)
					local returnValue = argItem:parse(argString, self.callerUserId, self.playerUserId)
					resolve(returnValue)
				end)
				table.insert(promises, promise
					:andThen(function(returnValue)
						return returnValue
					end)
					:catch(warn)
					:andThen(function(returnValue)
						local argNameLower = tostring(argName):lower()
						self.originalArgReturnValues[argNameLower] = returnValue
						self.originalArgReturnValuesFromIndex[iNow] = returnValue
						if returnValue == nil then
							local defaultValue = argItem.defaultValue
							if typeof(defaultValue) == "table" then
								defaultValue = main.modules.TableUtil.copy(argItem.defaultValue)
							end
							returnValue = defaultValue
						end
						parsedArgs[iNow] = returnValue
					end)
				)
				i += 1
			end
		end
		main.modules.Promise.all(promises)
			:finally(function()
				filteredAllArguments = true
			end)
		
		local finishedInvokingCommand = false
		self:track(main.modules.Thread.delayUntil(function() return finishedInvokingCommand == true end))
		self:track(main.modules.Thread.delayUntil(function() return filteredAllArguments == true end, function()
			xpcall(command.invoke, function(errorMessage)
				-- This enables the task to be cleaned up even if the command throws an error
				self:kill()
				warn(debug.traceback(tostring(errorMessage), 2))
			end, self, unpack(additional))
			finishedInvokingCommand = true
		end))
	end
	
	main.modules.Thread.spawn(function()

		-- If client task, execute with task.clientArgs
		if main.isClient then
			return invokeCommand(false, unpack(self.clientArgs))
		end

		-- If the task is player-specific (such as in ;kill foreverhd, ;kill all) find the associated player and execute the command on them
		if self.player then
			return invokeCommand(true, {self.player})
		end
		
		-- If the task has no associated player or qualifiers (such as in ;music <musicId>) then simply execute right away
		if firstArgItem and not firstArgItem.playerArg then
			return invokeCommand(true, {})
		end

		-- If the task has no associated player *but* does contain qualifiers (such as in ;globalKill all)
		local targetPlayers = (firstArgItem and firstArgItem:parse(self.qualifiers, self.callerUserId)) or {}
		if firstArgItem and firstArgItem.executeForEachPlayer then -- If the firstArg has executeForEachPlayer, convert the task into subtasks for each player returned by the qualifiers
			for i, plr in pairs(targetPlayers) do
				--self:track(main.modules.Thread.delayUntil(function() return self.filteredAllArguments == true end, function()
					local TaskService = main.services.TaskService
					local properties = TaskService.generateRecord()
					properties.callerUserId = self.callerUserId
					properties.commandName = self.commandName
					properties.args = self.args
					properties.playerUserId = plr.playerUserId
					local subtask = TaskService.createTask(false, properties)
					subtask:begin()
				--end))
			end
		else
			invokeCommand(true, {targetPlayers})
		end

	end)
	
	return Promise.defer(function(resolve)
		main.RunService.Heartbeat:Wait()
		if invokedCommand then
			self.executionThreadsCompleted:Wait()
			local humanoid = main.modules.PlayerUtil.getHumanoid(self.player)
			if not self.isDead and humanoid and humanoid.Health == 0 then
				Promise.new(function(charResolve)
					self.player.CharacterAdded:Wait()
					charResolve()
				end)
				:timeout(main.Players.RespawnTime + 1)
				:await()
			end
		end
		self.executionCompleted:Fire()
		self.executing = false
		resolve()
	end)
end

function Task:track(threadOrTween, countPropertyName, completedSignalName)
	local threadType = typeof(threadOrTween)
	local isAPromise = threadType == "table" and rawget(threadOrTween, "_unhandledRejection")
	if not isAPromise and not ((threadType == "Instance" or threadType == "table") and threadOrTween.PlaybackState) then
		error("Can only track Threads, Tweens or Promises!")
	end
	local newCountPropertyName = countPropertyName or "totalExecutionThreads"
	local newCompletedSignalName = completedSignalName or "executionThreadsCompleted"
	if not self[newCountPropertyName] then
		self[newCountPropertyName] = 0
	end
	if not self[newCompletedSignalName] then
		self[newCompletedSignalName] = self.janitor:add(Signal.new(), "destroy")
	end
	local promiseIsStarting = isAPromise and threadOrTween:getStatus() == main.modules.Promise.Status.Started
	if isAPromise then
		if self.isDead and promiseIsStarting then
			threadOrTween:cancel()
		end
	else
		if self.isDead then
			threadOrTween:Destroy() --thread:disconnect()
			return threadOrTween
		elseif self.isPaused then
			threadOrTween:Pause() --thread:pause()
		end
		threadOrTween = self.janitor:addObject(threadOrTween)
	end
	self[newCountPropertyName] += 1
	local function declareDead()
		local task = self
		main.modules.Thread.spawn(function()
			self[newCountPropertyName] -= 1
			if self[newCountPropertyName] == 0 and self[newCompletedSignalName] and not self.isDead then
				self[newCompletedSignalName]:Fire()
			end
			self.threads[threadOrTween] = nil
		end)
	end
	if isAPromise then
		if promiseIsStarting then
			local task = self
			local newPromise = threadOrTween:andThen(function(...)
				-- This ensures all objects within the promise are given to the task janitor
				local items = {...}
				local function maybeAddItemToJanitor(potentialItem)
					if typeof(potentialItem) == "table" then
						for potentialItemA, potentialItemB in pairs(potentialItem) do
							maybeAddItemToJanitor(potentialItemA)
							maybeAddItemToJanitor(potentialItemB)
						end
					end

					self:give(potentialItem)

					-- TODO: Figure out how to port this properly. Don't think Janitor can assume *that* well.
					-- if main.modules.Janitor.isValidType(potentialItem) then
					-- 	self:give(potentialItem)
					-- end
				end
				maybeAddItemToJanitor(items)
				if task.isDead then
					self.janitor:cleanup()
					threadOrTween:cancel()
					return
				end
				return ...
			end)
			newPromise:finally(function()
				declareDead()
			end)
			threadOrTween = newPromise
		else
			declareDead()
		end
	else
		self.threads[threadOrTween] = true
		main.modules.Thread.spawn(function()
			if not(threadOrTween.PlaybackState == main.enum.ThreadState.Completed or threadOrTween.PlaybackState == main.enum.ThreadState.Cancelled) then
				threadOrTween.Completed:Wait()
			end
			declareDead()
		end)
	end
	return threadOrTween
end

function Task:_setItemAnchored(item, bool)
	local function setAnchored(part)
		local originalValue = self.anchoredParts[part]
		if part:IsA("BasePart") then
			if (bool == true and originalValue == nil) then
				self.anchoredParts[part] = part.Anchored
				part.Anchored = true
			elseif originalValue ~= nil then
				self.anchoredParts[part] = nil
				part.Anchored = originalValue
			end
		end
		for _, child in ipairs(part:GetChildren()) do
			setAnchored(child)
		end
	end
	setAnchored(item)
end

function Task:pause()
	for thread, _ in pairs(self.threads) do
		thread:Pause() --thread:pause()
	end
	for item, _ in pairs(self.trackingItems) do
		self:_setItemAnchored(item, true)
	end
	if main.isServer then
		self:pauseAllClients()
	end
	self.isPaused = true
end

function Task:resume()
	for thread, _ in pairs(self.threads) do
		thread:Play() --thread:resume()
	end
	for item, _ in pairs(self.trackingItems) do
		self:_setItemAnchored(item, false)
	end
	if main.isServer then
		self:resumeAllClients()
	end
	self.isPaused = false
end

function Task:kill()
	if self.isDead then return end
	self.isDead = true
	if self.command.revoke then
		if self.revokeArguments then
			self.command.revoke(self, unpack(self.revokeArguments))
		else
			self.command.revoke(self)
		end
	end
	self:clearBuffs()
	if main.isServer then
		self:revokeAllClients()
		if not self.modifiers.perm then --self._global == false then
			if self.cooldown > 0 then
				self.cooldownEndTime = os.clock() + self.cooldown
			end
			main.modules.Thread.delay(self.cooldown, main.services.TaskService.removeTask, self.UID)
		end
	end
	self.janitor:cleanup()
end
Task.destroy = Task.kill
Task.Destroy = Task.kill

function Task:hijackCommand(commandName, argsTable)
	local command = main.services.CommandService.getCommand(commandName)
	if command then
		self.hijackedCommandName = command.name
		return command.invoke(self, argsTable)
	end
end

-- An abstraction of ``task.janitor:addObject(...)``
function Task:give(item)
	if self.isDead then
		main.modules.Thread.spawn(function()
<<<<<<< HEAD
			self.maid:clean()
=======
			self.janitor:cleanup()
>>>>>>> b5d5469a
		end)
	end
	local function trackInstance(instance)
		self.trackingItems[instance] = true
		if instance:IsA("Tool") then
			-- It's important to unequp the humanoid and delay the destroyal of tools to give enough
			-- time for the gears effects to reset (as tools often contain Scripts and LocalScripts directly inside)
			self.janitor:add(function()
				local humanoid = instance.Parent and instance.Parent:FindFirstChild("Humanoid")
				if humanoid then
					humanoid:UnequipTools()
					for _ = 1, 4 do
						main.RunService.Heartbeat:Wait()
					end
				end
				instance:Destroy()
			end, true)
			return
		end
		self.janitor:add(function()
			self.trackingItems[instance] = nil
		end, true)
	end
	local itemType = typeof(item)
	-- trackInstance() tracks all relavent instances so that they can be Anchored/Unanchored when a task is paused/resumed
	if itemType == "Instance" then
		trackInstance(item)
	elseif itemType == "table" then
		-- This is to track custom objects like 'Clone' which contain the model within the table
		local MAX_DEPTH = 2
		local function trackSurfaceLevelInstances(object, depth)
			depth = depth or 0
			depth += 1
			if depth > MAX_DEPTH then
				return
			end
			local objectType = typeof(object)
			if objectType == "Instance" then
				trackInstance(object)
				return
			elseif objectType == "table" then
				for _, value in pairs(object) do
					trackSurfaceLevelInstances(value, depth)
				end
			end
		end
		trackSurfaceLevelInstances(item)
	end
	return self.janitor:addObject(item)
end

-- An abstraction of ``task:track(main.modules.Thread.spawn(func, ...))``
function Task:spawn(func, ...)
	return self:track(main.modules.Thread.spawn(func, ...))
end

-- An abstraction of ``task:track(main.modules.Thread.delay(waitTime, func, ...))``
function Task:delay(waitTime, func, ...)
	return self:track(main.modules.Thread.delay(waitTime, func, ...))
end

-- An abstraction of ``task:track(main.modules.Thread.delayUntil(criteria, func, ...))``
function Task:delayUntil(criteria, func, ...)
	return self:track(main.modules.Thread.delayUntil(criteria, func, ...))
end

-- An abstraction of ``task:track(main.modules.Thread.delayLoop(intervalTimeOrType, func, ...))``
function Task:delayLoop(intervalTimeOrType, func, ...)
	return self:track(main.modules.Thread.delayLoop(intervalTimeOrType, func, ...))
end

-- An abstraction of ``task:track(main.modules.Thread.delayLoopUntil(intervalTimeOrType, criteria, func, ...))``
function Task:delayLoopUntil(intervalTimeOrType, criteria, func, ...)
	return self:track(main.modules.Thread.delayLoopUntil(intervalTimeOrType, criteria, func, ...))
end

-- An abstraction of ``task:track(main.modules.Thread.delayLoopFor(intervalTimeOrType, iterations, func, ...))``
function Task:delayLoopFor(intervalTimeOrType, iterations, func, ...)
	return self:track(main.modules.Thread.delayLoopFor(intervalTimeOrType, iterations, func, ...))
end

-- An abstraction of ``task:track(main.TweenService:Create(instance, tweenInfo, propertyTable))``
function Task:tween(instance, tweenInfo, propertyTable)
	return self:track(main.TweenService:Create(instance, tweenInfo, propertyTable))
end

-- An abstraction of ``self:track(main.controllers.AssetController.getClientCommandAssetOrClientPermittedAsset(self.commandName, assetName))`` (or the server equivalent)
function Task:getAsset(assetName)
	if main.isServer then
		local asset = main.services.AssetService.getCommandAssetOrServerPermittedAsset(self.commandName, assetName)
		if asset then
			self:give(asset)
		end
		-- THE SERVER IS SYNCHRONOUS THEREFORE RETURNS ASSETS IMMEDIATELY
		return asset
	end
	-- THE CLIENT IS ASSYNCHRONOUS THEREFORE RETURNS A PROMISE
	local asset = main.controllers.AssetController.getClientCommandAssetOrClientPermittedAsset(self.commandName, assetName)
	return self:track(main.controllers.AssetController.getClientCommandAssetOrClientPermittedAsset(self.commandName, assetName))
end

-- An abstraction of ``self:track(main.controllers.AssetController.getClientCommandAssetOrClientPermittedAsset(self.commandName, assetName))`` (or the server equivalent)
function Task:getAssets(...)
	if main.isServer then
		local assets = main.services.AssetService.getCommandAssetsOrServerPermittedAssets(self.commandName, ...)
		if assets then
			for _, asset in pairs(assets) do
				self:give(asset)
			end
		end
		-- THE SERVER IS SYNCHRONOUS THEREFORE RETURNS ASSETS IMMEDIATELY
		return assets
	end
	-- THE CLIENT IS ASSYNCHRONOUS THEREFORE RETURNS A PROMISE
	return self:track(main.controllers.AssetController.getClientCommandAssetsOrClientPermittedAssets(self.commandName, ...))
end

-- An abstraction of ``task.agent:buff(...)``
function Task:buffPlayer(effect, property, weight)
	local agent = self.playerAgent
	if not agent then
		error("Cannot create buff as the task has no associated player!")
	end
	local buff = agent:buff(effect, property, weight)
	table.insert(self.buffs, buff)
	return buff
end

-- An abstraction of ``task.agent:buff(...)``
function Task:buffCaller(effect, property, weight)
	local agent = self.callerAgent
	if not agent then
		-- The caller is not always in the server (for instance, for a global broadcast) so silently do nothing
		local fakeTable = {}
		setmetatable(fakeTable, {
			__index = function(table, index)
				return function() end
			end
		})
		return fakeTable
	end
	local buff = agent:buff(effect, property, weight)
	table.insert(self.buffs, buff)
	return buff
end

function Task:clearBuffs()
	for _, buff in pairs(self.buffs) do
		if not buff.isDestroyed then
			buff:destroy()
		end
	end
	self.buffs = {}
end

function Task:findTag(tagName)
	local tagNameLower = tostring(tagName):lower()
	if self.tags[tagNameLower] then
		return true
	end
	return false
end

function Task:getOriginalArg(argNameOrIndex)
	local index = tonumber(argNameOrIndex)
	if index then
		return self.originalArgReturnValuesFromIndex[index]
	end
	local argItem = main.modules.Parser.Args.get(argNameOrIndex)
	local argNameLower = tostring(argNameOrIndex):lower()
	local originalValue = self.originalArgReturnValues[argNameLower]
	return originalValue
end


-- SERVER NETWORKING METHODS
local SERVER_ONLY_WARNING = "this method can only be called on the server!"
function Task:_invoke(playersArray, ...)
	assert(main.isServer, SERVER_ONLY_WARNING)

	local TIMEOUT_MAX = 90
	local GROUP_TIMEOUT = 3
	local GROUP_TIMEOUT_PERCENT = 0.8
	-- This invokes all targeted players to execute the corresponding client command
	-- If no persistence, then wait until these clients have completed their client sided execution before ending the server task
	-- To prevent abuse:
		-- 1. Cap a timeout of TIMEOUT_MAX seconds. If not heard back after this time, force end invocation
		-- 2. As soon as GROUP_TIMEOUT_PERCENT of clients have responded, wait GROUP_TIMEOUT then automatically force end all remaining invocations
		-- 3. If a player leaves its invocation is automatically ended
	
	local promises = {}
	local killAfterExecution = self.persistence == main.enum.Persistence.None
	local timeoutValue = (killAfterExecution and TIMEOUT_MAX) or 0
	local totalClients = #playersArray
	local responses = 0
	self:track(main.modules.Thread.delayUntil(function() return responses == totalClients end)) -- This keeps the task alive until the client execution has complete or timeout exceeded
	for _, player in pairs(playersArray) do
		self.trackingClients[player] = true
		local clientTaskProperties = {
			UID = self.UID,
			commandName = self.hijackedCommandName or self.commandName,
			killAfterExecution = killAfterExecution,
			clientArgs = table.pack(...),
			playerUserId = self.playerUserId,
			player = self.player,
			callerUserId = self.callerUserId,
			caller = self.caller
		}
		table.insert(promises, main.services.TaskService.remotes.invokeClientCommand:invokeClient(player, clientTaskProperties)
			:timeout(timeoutValue)
			:finally(function()
				responses += 1
				if killAfterExecution then
					main.RunService.Heartbeat:Wait()
					self.trackingClients[player] = nil
				end
			end)
		)
	end
	local minimumResponses = math.floor(totalClients * GROUP_TIMEOUT_PERCENT)
	if minimumResponses < 1 then
		minimumResponses = 1
	end
	main.modules.Promise.some(promises, minimumResponses)
		:finally(function()
			if responses ~= totalClients then
				main.modules.Thread.delay(GROUP_TIMEOUT, function()
					for _, promise in pairs(promises) do
						promise:cancel()
					end
				end)
			end
		end)
end

function Task:invokeClient(player, ...)
	local playersArray = {player}
	self:_invoke(playersArray, ...)
end

function Task:invokeNearbyClients(origin, radius, ...)
	local playersArray = main.enum.TargetPool.getProperty("Nearby")(origin, radius)
	self:_invoke(playersArray, ...)
end

function Task:invokeAllClients(...)
	local playersArray = main.Players:GetPlayers()
	self:_invoke(playersArray, ...)
end

function Task:invokeFutureClients(...)
	local args = table.pack(...)
	self.janitor:add(main.Players.PlayerAdded:Connect(function(player)
		self:invokeClient(player, unpack(args))
	end), "Disconnect")
end

function Task:invokeAllAndFutureClients(...)
	self:invokeAllClients(...)
	self:invokeFutureClients(...)
end

function Task:_revoke(playersArray, ...)
	assert(main.isServer, SERVER_ONLY_WARNING)
	for _, player in pairs(playersArray) do
		main.services.TaskService.remotes.revokeClientCommand:fireClient(player, self.UID, ...)
		self.trackingClients[player] = nil
	end
end

function Task:revokeClient(player, ...)
	local playersArray = {}
	if self.trackingClients[player] then
		table.insert(playersArray, player)
	end
	self:_revoke(playersArray, ...)
end

function Task:revokeAllClients(...)
	local playersArray = {}
	for trackingPlayer, _ in pairs(self.trackingClients) do
		table.insert(playersArray, trackingPlayer)
	end
	self:_revoke(playersArray, ...)
end

function Task:pauseAllClients()
	assert(main.isServer, SERVER_ONLY_WARNING)
	for trackingPlayer, _ in pairs(self.trackingClients) do
		main.services.TaskService.remotes.callClientTaskMethod:fireClient(trackingPlayer, self.UID, "pause")
	end
end

function Task:resumeAllClients()
	assert(main.isServer, SERVER_ONLY_WARNING)
	for trackingPlayer, _ in pairs(self.trackingClients) do
		main.services.TaskService.remotes.callClientTaskMethod:fireClient(trackingPlayer, self.UID, "resume")
	end
end



-- CLIENT NETWORKING METHODS
local CLIENT_ONLY_WARNING = "this method can only be called on the client!"
function Task:_replicate(targetPool, packedArgs, packedData)
	assert(main.isClient, CLIENT_ONLY_WARNING)
	main.controllers.CommandController.replicationRequest:fireServer(self.UID, targetPool, packedArgs, packedData)
end

function Task:replicateTo(player, ...)
	self:_replicate(main.enum.TargetPool.Individual, {player}, table.pack(...))
end

function Task:replicateToNearby(origin, radius, ...)
	self:_replicate(main.enum.TargetPool.Nearby, {origin, radius}, table.pack(...))
end

function Task:replicateToOthers(...)
	self:_replicate(main.enum.TargetPool.Others, {}, table.pack(...))
end

function Task:replicateToOthersNearby(origin, radius, ...)
	self:_replicate(main.enum.TargetPool.OthersNearby, {origin, radius}, table.pack(...))
end

function Task:replicateToAll(...)
	self:_replicate(main.enum.TargetPool.All, {}, table.pack(...))
end

function Task:replicateToServer(...)
	self:_replicate(main.enum.TargetPool.None, {}, table.pack(...))
end



return Task<|MERGE_RESOLUTION|>--- conflicted
+++ resolved
@@ -129,18 +129,12 @@
 			end
 		end
 		if playerInstance then
-<<<<<<< HEAD
-			maid:give(playerInstance.CharacterAdded:Connect(function(char)
+			janitor:add(playerInstance.CharacterAdded:Connect(function(char)
 				local validRespawnEnumItemNames = {
 					[("Until%sDies"):format(playerType)] = true,
 					[("Until%sRespawns"):format(playerType)] = true,
 				}
 				if validRespawnEnumItemNames[main.enum.Persistence.getName(self.persistence)] then
-=======
-			janitor:add(playerInstance.CharacterAdded:Connect(function(char)
-				local enumItemName = ("Until%sRespawns"):format(playerType)
-				if self.persistence == main.enum.Persistence[enumItemName] then
->>>>>>> b5d5469a
 					self:kill()
 					return
 				end
@@ -418,7 +412,7 @@
 		elseif self.isPaused then
 			threadOrTween:Pause() --thread:pause()
 		end
-		threadOrTween = self.janitor:addObject(threadOrTween)
+		threadOrTween = self.janitor:add(threadOrTween)
 	end
 	self[newCountPropertyName] += 1
 	local function declareDead()
@@ -438,19 +432,20 @@
 				-- This ensures all objects within the promise are given to the task janitor
 				local items = {...}
 				local function maybeAddItemToJanitor(potentialItem)
-					if typeof(potentialItem) == "table" then
+					local itemType = typeof(potentialItem)
+					if itemType == "table" then
 						for potentialItemA, potentialItemB in pairs(potentialItem) do
 							maybeAddItemToJanitor(potentialItemA)
 							maybeAddItemToJanitor(potentialItemB)
 						end
+						if potentialItem.Destroy then
+							self:add(potentialItem, "Destroy")
+						elseif potentialItem.Disconnect then
+							self:add(potentialItem, "Disconnect")
+						end
+					elseif itemType == "Instance" then
+						self:add(potentialItem, "Destroy")
 					end
-
-					self:give(potentialItem)
-
-					-- TODO: Figure out how to port this properly. Don't think Janitor can assume *that* well.
-					-- if main.modules.Janitor.isValidType(potentialItem) then
-					-- 	self:give(potentialItem)
-					-- end
 				end
 				maybeAddItemToJanitor(items)
 				if task.isDead then
@@ -557,15 +552,11 @@
 	end
 end
 
--- An abstraction of ``task.janitor:addObject(...)``
-function Task:give(item)
+-- An abstraction of ``task.janitor:add(...)``
+function Task:add(item, cleanupMethodName, janitorIndex)
 	if self.isDead then
 		main.modules.Thread.spawn(function()
-<<<<<<< HEAD
-			self.maid:clean()
-=======
 			self.janitor:cleanup()
->>>>>>> b5d5469a
 		end)
 	end
 	local function trackInstance(instance)
@@ -614,7 +605,7 @@
 		end
 		trackSurfaceLevelInstances(item)
 	end
-	return self.janitor:addObject(item)
+	return self.janitor:add(item, cleanupMethodName, janitorIndex)
 end
 
 -- An abstraction of ``task:track(main.modules.Thread.spawn(func, ...))``
@@ -657,7 +648,7 @@
 	if main.isServer then
 		local asset = main.services.AssetService.getCommandAssetOrServerPermittedAsset(self.commandName, assetName)
 		if asset then
-			self:give(asset)
+			self:add(asset, "Destroy")
 		end
 		-- THE SERVER IS SYNCHRONOUS THEREFORE RETURNS ASSETS IMMEDIATELY
 		return asset
@@ -673,7 +664,7 @@
 		local assets = main.services.AssetService.getCommandAssetsOrServerPermittedAssets(self.commandName, ...)
 		if assets then
 			for _, asset in pairs(assets) do
-				self:give(asset)
+				self:add(asset, "Destroy")
 			end
 		end
 		-- THE SERVER IS SYNCHRONOUS THEREFORE RETURNS ASSETS IMMEDIATELY
