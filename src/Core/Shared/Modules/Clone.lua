-- LOCAL
local SPAWN_OFFSET = CFrame.new(0, 0, -4) * CFrame.fromEulerAnglesXYZ(0, math.rad(180), 0)
local main = require(game.Nanoblox)
local storageName = ("NanobloxCloneStorage (%s)"):format(main.location)
local CollisionUtil = main.modules.CollisionUtil
local Clone = {}
Clone.__index = function(table, index)
    local objectIndex = Clone[index]
    if objectIndex then
        return objectIndex
    end
    --return rawget(table, "clone")
end
Clone.spawnOffset = SPAWN_OFFSET
Clone.storageName = "NanobloxCloneStorage"
Clone.workspaceStorage = nil
Clone.replicatedStorage = nil



-- CONSTRUCTOR
function Clone.new(playerOrCharacterOrUserId, properties)
	local self = {}
	setmetatable(self, Clone)
	
<<<<<<< HEAD
    local maid = main.modules.Maid.new()
    self.maid = maid
    self.userId = false
    self.character = false
    self.clone = false
=======
    local janitor = main.modules.Janitor.new()
    self.janitor = janitor
    self.userId = nil
    self.character = nil
    self.clone = nil
>>>>>>> b5d5469a
    self.hidden = false
    self.tracks = {}
    self.spawnCFrame = false
    self.forcedRigType = false
    self.animations = {}
    self.tracks = {}
    self.animNamesToTrack = {}
    self.hrp = false
    self.humanoid = false
    self.isDestroyed = false
    self.destroyed = main.modules.Signal.new()
    self.humanoidDescriptionCount = 0
    self.humanoidDescriptionToApply = false
    self.applyingHumanoidDescription = false
    self.humanoidDescriptionQueue = {}
    self.height = 5.2
    self.animateScript = false
    self.animateScriptDisabled = false
    self.transparencyMaid = false
    self.watchingPlayerOrBasePart = false
    self.displayName = false

    if properties then
        for key, value in pairs(properties) do
            self[key] = value
        end
    end
    
    self:become(playerOrCharacterOrUserId)
    
	return self
end



-- METHODS
function Clone:become(item)
    --[[ Valid things to become:
        character
        userId
        username
        player
        humanoidDescription
    --]]
    local IsAHumanoidDesc = typeof(item) == "Instance" and item:IsA("HumanoidDescription")
    if typeof(item) == "Instance" and item:IsA("Player") then
        local humanoid = main.modules.PlayerUtil.getHumanoid(item)
        if humanoid and (humanoid.RigType == self.forcedRigType or not self.forcedRigType) then
            item = item.Character
        else
            item = item.UserId
        end
    end
    self.character = typeof(item) == "Instance" and not IsAHumanoidDesc and item
	self.userId = typeof(item) == "number" and item
    self.username = typeof(item) == "string" and item
    self.humanoidDescription = typeof(item) == "Instance" and IsAHumanoidDesc and item
    
    --[[
        if not clone present
            if character then copy character, make archivable, set parent
            elseif userid then copy rig template clone, apply appearance, set parent

        else
            if character then apply description, mimic bodyparts/items
            elseif userid apply appearance
    ]]
    local clone = self.clone
    local function getAndApplyDescription()
        main.modules.Thread.spawn(function()
            if self.humanoidDescription then
                return self:applyHumanoidDescription(self.humanoidDescription)
            end
            local userId = self.userId
            if not userId then
                local success, newUserId = main.modules.PlayerUtil.getUserIdFromName(self.username):await()
                userId = (success and newUserId) or 0
                self.userId = userId
            end
            local success, description = pcall(function() return main.Players:GetHumanoidDescriptionFromUserId(userId) end)
            if success and not self.isDestroyed then
                self:applyHumanoidDescription(description)
                if description.Head == 0 then
                    description.Head = "99"
                end
            end
        end)
    end

    if not clone then
        if self.character then
            local hrp = self.character:FindFirstChild("HumanoidRootPart")
            local archivable = self.character.Archivable
            self.character.Archivable = true
            clone = self.janitor:add(self.character:Clone(), "Destroy")
            self.character.Archivable = archivable
            clone.Archivable = true
            clone.HumanoidRootPart.CFrame = self.spawnCFrame or (hrp and hrp.CFrame * SPAWN_OFFSET) or CFrame.new()
            clone.Name = self.character.Name
            local charHumanoid = self.character:FindFirstChild("Humanoid")
            clone.Humanoid.DisplayName = self.displayName or (charHumanoid and charHumanoid.DisplayName) or self.character.Name
            for _, instance in pairs(clone:GetChildren()) do
                if instance:IsA("Script") or instance:IsA("LocalScript") then
                    instance:Destroy()
                end
            end
            ---
            local player = main.Players:GetPlayerFromCharacter(self.character)
            local agent = player and main.modules.PlayerUtil.getAgent(player)
            if agent then
                local transBuffs = agent:getNonTempBuffsWithEffect("BodyTransparency")
                local transValue = 0
                local firstBuff = transBuffs[1]
                if firstBuff then
                    transValue = firstBuff.value
                end
                self.clone = clone
                self:setTransparency(transValue)
            end
            ---
            
        else
            --local randomPlayer = main.Players:GetPlayers()[1]
            local rigType = self.forcedRigType
            --[[
            if not rigType and randomPlayer then
                local randomChar = randomPlayer.Character
                local randomHumanoid = randomChar and randomChar:FindFirstChildOfClass("Humanoid")
                if randomHumanoid then
                    rigType = randomHumanoid.RigType.Name
                end
            end--]]
            if not rigType then
                rigType = "R15"
            end
            clone = self.janitor:add(main.shared.Assets.Rigs[rigType]:Clone(), "Destroy")
            clone.HumanoidRootPart.CFrame = self.spawnCFrame or CFrame.new()
            if item then
                local inServerPlayer = (self.userId and main.Players:GetPlayerByUserId(self.userId)) or main.Players:FindFirstChild(self.username)
                if inServerPlayer then
                    clone.Name = inServerPlayer.Name.."'s Clone"
                    clone.Humanoid.DisplayName = self.displayName or inServerPlayer.DisplayName
                    self.username = inServerPlayer.Name
                    clone.Name = self.username
                    self.userId = inServerPlayer.UserId
                else
                    main.modules.Thread.spawn(function()
                        local username = self.username
                        if not username and self.userId then
                            local success, newUsername = main.modules.PlayerUtil.getNameFromUserId(self.userId):await()
                            username = (success and newUsername) or "####"
                        end
                        local userId = self.userId
                        if not userId and self.username then
                            local success, newUserId = main.modules.PlayerUtil.getUserIdFromName(username):await()
                            userId = (success and newUserId) or 0
                        end
                        if not self.isDestroyed and username then
                            clone.Humanoid.DisplayName = self.displayName or username
                            clone.Name = username
                        end
                        self.username = username
                        self.userId = userId
                    end)
                end
                clone.Parent = Clone.replicatedStorage
                getAndApplyDescription()
            end

        end 

        clone.Parent = Clone.workspaceStorage
        self.janitor:add(clone:GetPropertyChangedSignal("Parent"):Connect(function()
            if clone.Parent == nil then
                self:destroy()
            end
        end), "Disconnect")
        self.hrp = clone.HumanoidRootPart
        self.humanoid = clone.Humanoid
        self.clone = clone

        -- This destroys the clone if it goes below -500 studs
        local nextHeightCheck = 0
        self.janitor:add(main.RunService.Heartbeat:Connect(function()
            local timeNow = os.clock()
            if timeNow >= nextHeightCheck then
                nextHeightCheck = timeNow + 1
                if self.hrp and self.hrp.Parent and self.hrp.Position.Y < -500 then
                    clone:destroy()
                end
            end
        end), "Disconnect")

        local animateScript = self.janitor:add((main.isClient and main.shared.Assets.AnimateClient:Clone()) or main.server.Assets.AnimateServer:Clone(), "Destroy")
        animateScript.Disabled = true
        self.animateScript = animateScript
        if main.isServer then
            animateScript.Parent = clone
        else
            local CLIENT_ANIMATE_STORAGE_NAME = "NanobloxCloneAnimateStorage"
            local animateStorageLocation = main.localPlayer.PlayerScripts
            local clientAnimateStorage = animateStorageLocation:FindFirstChild(CLIENT_ANIMATE_STORAGE_NAME)
            if not clientAnimateStorage then
                clientAnimateStorage = Instance.new("Folder")
                clientAnimateStorage.Name = CLIENT_ANIMATE_STORAGE_NAME
                clientAnimateStorage.Parent = animateStorageLocation
            end
            animateScript.CloneCharacter.Value = clone
            animateScript.Parent = clientAnimateStorage
        end
        main.modules.Thread.spawn(function()
            self:disableAnimateScript(self.animateScriptDisabled)
        end)
    

    elseif self.clone then
        if self.character then
            local humanoid = self.character:FindFirstChild("Humanoid")
            local description = humanoid and humanoid:GetAppliedDescription()
            if description then
                self:applyHumanoidDescription(description)
                clone.Humanoid.DisplayName = self.displayName or humanoid.DisplayName
            end
            self.clone.Name = self.character.Name
            for _, charChild in pairs(self.character:GetChildren()) do
                local cloneChild = self.clone:FindFirstChild(charChild.Name)
                if not cloneChild then
                    charChild:Clone().Parent = clone
                else
                    if charChild:IsA("BasePart") then
                        cloneChild.Color = charChild.Color
                        cloneChild.Transparency = charChild.Transparency
                        cloneChild.Reflectance = charChild.Reflectance
                        cloneChild.Material = charChild.Material
                        cloneChild.Anchored = charChild.Anchored
                        cloneChild.Massless = charChild.Massless
                    elseif charChild:IsA("Shirt") then
                        cloneChild.ShirtTemplate = charChild.ShirtTemplate
                    elseif charChild:IsA("Pants") then
                        cloneChild.PantsTemplate = charChild.PantsTemplate
                    end
                end
            end

        elseif self.userId or self.username or self.humanoidDescription then
            getAndApplyDescription()
            main.modules.Thread.spawn(function()
                local username = self.username
                if not username and self.userId then
                    local success, newUsername = main.modules.PlayerUtil.getNameFromUserId(self.userId):await()
                    username = (success and newUsername) or "####"
                    self.username = username
                end
                if not self.isDestroyed and username then
                    clone.Name = username
                    clone.Humanoid.DisplayName = self.displayName or username
                end
            end)
        end
    end

    self:_updateHeight()
    
end

function Clone:setName(name)
    local stringName = tostring(name)
    self.humanoid.DisplayName = stringName
    self.displayName = name
    self.clone.Name = stringName
end

function Clone:disableAnimateScript(bool)
    local disableBool = (bool == true or bool == nil)
    if self.animateScript then
        self.animateScript.Disabled = disableBool
    end
    self.animateScriptDisabled = disableBool
end

function Clone:show()
	self.hidden = false
    self.clone.Parent = Clone.workspaceStorage
end

function Clone:hide()
	self.hidden = true
    self.clone.Parent = Clone.replicatedStorage
end

function Clone:setCFrame(cframe)
    local cloneHRP = self.hrp or self.clone:FindFirstChild("HumanoidRootPart")
    if cloneHRP then
        cloneHRP.CFrame = cframe
    end
end

function Clone:setCollidable(bool)
    local groupName = (bool == false and "NanobloxClones") or "Default"
    CollisionUtil.setCollisionGroup(self.clone, groupName)
end

function Clone:setAnchored(bool)
    for _, part in pairs(self.clone:GetDescendants()) do
        if part:IsA("BasePart") then
            part.Anchored = bool
        end
    end
end

function Clone:anchorHRP(bool)
    local cloneHRP = self.clone:FindFirstChild("HumanoidRootPart")
    if cloneHRP then
        cloneHRP.Anchored = bool
    end
end

function Clone:setTransparency(value)
<<<<<<< HEAD
    local tMaid = self.transparencyMaid
    print("tMaid = ", tMaid)
    if tMaid then
        tMaid:clean()
=======
    local tJanitor = self.transparencyJanitor
    if tJanitor then
        tJanitor:cleanup()
>>>>>>> b5d5469a
    else
        tJanitor = self.janitor:add(main.modules.Janitor.new(), "Destroy")
        self.transparencyJanitor = tJanitor
    end
    local function changeTransparency(part)
        if (part:IsA("BasePart") or part:IsA("Decal")) and part.Name ~= "HumanoidRootPart" then
            part.Transparency = value
            tJanitor:add(part:GetPropertyChangedSignal("Transparency"):Connect(function()
                part.Transparency = value
            end), "Disconnect")
        end
    end
    for _, part in ipairs(self.clone:GetDescendants()) do
        changeTransparency(part)
    end
    tJanitor:add(self.clone.DescendantAdded:Connect(function(descendant)
        main.RunService.Heartbeat:Wait()
        changeTransparency(descendant)
    end), "Disconnect")
end

function Clone:damage(number)
    self.humanoid.Health -= number
end

function Clone:heal(number)
    self.humanoid.Health += number
end

function Clone:regenerate(bool, regenRate, regenStep)
    local regen = bool ~= false
    local regenJanitor = self.regenJanitor
    if not regenJanitor and regen then
        regenJanitor = self.janitor:add(main.modules.Janitor.new(), "Destroy")
        self.regenJanitor = regenJanitor
        local nextStep = os.clock()
        local REGEN_RATE = regenRate or (1/100)
        local REGEN_STEP = regenStep or 1
        regenJanitor:add(main.RunService.Heartbeat:Connect(function()
            local timeNow = os.clock()
<<<<<<< HEAD
            if self.isDestroyed or self.humanoid.Health >= self.humanoid.MaxHealth then
                regenMaid:clean()
=======
            if self.destroyed or self.humanoid.Health >= self.humanoid.MaxHealth then
                regenJanitor:cleanup()
>>>>>>> b5d5469a
            elseif timeNow >= nextStep then
                nextStep = timeNow + REGEN_STEP
                local dh = REGEN_STEP * REGEN_RATE * self.humanoid.MaxHealth
                self.humanoid.Health = math.min(self.humanoid.Health + dh, self.humanoid.MaxHealth)
            end
        end), "Disconnect")
    elseif regenJanitor and not regen then
        regenJanitor:cleanup()
    end
end

function Clone:loadTrack(animationId, animationName)
	
    local animIdString = tostring(animationId)
    local humanoid = self.clone:FindFirstChildOfClass("Humanoid")
	if humanoid then
		local animator = humanoid:FindFirstChildOfClass("Animator")
		if not animator then
            animator = Instance.new("Animator")
            animator.Parent = humanoid
        end
        local track = self.tracks[animIdString]
        if not track then
            local animation = self.animations[animIdString]
            if not animation then
                animation = self.janitor:add(Instance.new("Animation"), "Destroy")
                animation.AnimationId = "rbxassetid://"..animationId
                if animationName then
                    animation.Name = animationName
                end
                animation.Parent = self.clone
                self.animations[animIdString] = animation
            end
            track = animator:LoadAnimation(animation)
            self.tracks[animIdString] = track
        end
        if animationName then
            self.animNamesToTrack[animationName] = track
        end
        return track
	end
end

function Clone:getTrack(animationName)
	return self.animNamesToTrack[animationName]
end

function Clone:getTracks()
	local tracksArray = {}
    for _, track in pairs(self.tracks) do
        table.insert(tracksArray, track)
    end
    return tracksArray
end

function Clone:face(playerOrBasePart, power, dampening)
    
    local faceJanitor = self.janitor:add(main.modules.Janitor.new(), "Destroy", "faceJanitor")

    local BODY_GYRO_NAME = "NanobloxBodyGyro"
    local DEFAULT_POWER = 800--3000
    local DEFAULT_DAMPENING = 100--500

    --- @type BodyGyro
    local bodyGyro = faceJanitor:add(Instance.new("BodyGyro"), "Destroy")
    bodyGyro.Name = BODY_GYRO_NAME
    bodyGyro.D = dampening or DEFAULT_DAMPENING
    bodyGyro.MaxTorque = Vector3.new(0, power or DEFAULT_POWER, 0)
    bodyGyro.P = power or DEFAULT_POWER
    bodyGyro.Parent = self.hrp

    local basePart
    if playerOrBasePart:IsA("Player") then
        main.modules.Thread.spawn(function()
            local currentChar = playerOrBasePart.Character or playerOrBasePart.CharacterAdded:Wait()
            basePart = currentChar:FindFirstChild("HumanoidRootPart") or currentChar:WaitForChild("HumanoidRootPart", 3)
        end)
        faceJanitor:add(playerOrBasePart.CharacterAdded:Connect(function(newChar)
            basePart = newChar:WaitForChild("HumanoidRootPart", 3)
        end), "Disconnect")
    else
        basePart = playerOrBasePart
    end
    
    local nextCheck = 0
    faceJanitor:add(main.RunService.Heartbeat:Connect(function()
        if not basePart or not basePart.Parent then return end
        bodyGyro.CFrame = CFrame.new(self.hrp.Position, basePart.Position)
        local timeNow = os.clock()
        if timeNow >= nextCheck then
            nextCheck = timeNow + 1
            local stillPresent = basePart:FindFirstAncestorWhichIsA("Workspace") or basePart:FindFirstAncestorWhichIsA("ReplicatedStorage")
            if not stillPresent then
                self.janitor:remove("faceJanitor")
            end
        end
    end), "Disconnect")

    return bodyGyro
end

function Clone:unface()
    self.janitor:remove("faceJanitor")
end

function Clone:watch(playerOrBasePart)
	local isR6  = self.humanoid.RigType == Enum.HumanoidRigType.R6
    local isR15 = not isR6
    local head = self.clone:FindFirstChild("Head")
	local torso = isR6 and self.clone:FindFirstChild("Torso")
    local neck = (isR15 and head and head:FindFirstChild("Neck")) or (isR6 and torso and torso:FindFirstChild("Neck"))
	local waist
    local nextTorsoCheck = os.clock()
    if not neck then return end

    local watchJanitor = self.janitor:add(main.modules.Janitor.new(), "Destroy", "watchJanitor")

    local movementDetails = {
		neck = {YMultiplier = 1.5, Alpha = 0.2, Joint = neck, OriginC0 = neck.C0},
		waist = {YMultiplier = 0.9, Alpha = 0.2},
	}
    if isR6 then
        movementDetails["waist"] = nil
    end

    local basePart
    if playerOrBasePart:IsA("Player") then
        main.modules.Thread.spawn(function()
            local currentChar = playerOrBasePart.Character or playerOrBasePart.CharacterAdded:Wait()
            basePart = currentChar:FindFirstChild("Head") or currentChar:WaitForChild("Head", 3)
        end)
        watchJanitor:add(playerOrBasePart.CharacterAdded:Connect(function(newChar)
            basePart = newChar:WaitForChild("Head", 3)
        end), "Disconnect")
    else
        basePart = playerOrBasePart
    end
    self.watchingPlayerOrBasePart = playerOrBasePart

    watchJanitor:add(main.RunService.Stepped:Connect(function()
        local timeNow = os.clock()
        if timeNow >= nextTorsoCheck then
            nextTorsoCheck = timeNow + 1
            torso = (isR6 and self.clone:FindFirstChild("Torso")) or self.clone:FindFirstChild("UpperTorso")
            if isR15 then
                waist = (torso and torso:FindFirstChild("Waist"))
                local detail = movementDetails.waist
                if waist and detail.Joint ~= waist then
                    detail.Joint = waist
                    detail.OriginC0 = waist.C0
                end
            end
            if basePart then
                local stillPresent = basePart:FindFirstAncestorWhichIsA("Workspace") or basePart:FindFirstAncestorWhichIsA("ReplicatedStorage")
                if not stillPresent then
                    self.janitor:remove("watchJanitor")
                    return
                end
            end
        end
        if (isR15 and not waist) or not basePart then return end
        local point = basePart.Position
        local torsoLookVector = torso.CFrame.LookVector
        local headPosition = head.CFrame.Position
        local distance = (head.CFrame.Position - point).Magnitude
        local difference = head.CFrame.Y - point.Y
        for detailName, detail in pairs(movementDetails) do
            local angle =
            
            (isR6 and {
                X = (math.atan(difference/distance) * 1),
                Y = 0,
                Z = (((headPosition-point).Unit):Cross(torsoLookVector)).Y * detail.YMultiplier,
            })
            
            or 
            
            (isR15 and {
                X = -(math.atan(difference/distance) * 1),
                Y = (((headPosition-point).Unit):Cross(torsoLookVector)).Y * detail.YMultiplier,
                Z = 0,
            })

            local goal = detail.OriginC0 * CFrame.Angles(angle.X, angle.Y, angle.Z)
            detail.Joint.C0 = detail.Joint.C0:Lerp(goal, detail.Alpha)
        end
    end), "Disconnect")
    watchJanitor:add(function()
        for _, detail in pairs(movementDetails) do
            if detail.Joint then
                detail.Joint.C0 = detail.OriginC0
            end
        end
    end, true)
end

function Clone:unwatch()
	self.janitor:remove("watchJanitor")
end

function Clone:modifyHumanoidDescription(propertyName, value)

    self.humanoidDescriptionCount += 1
	local myCount = self.humanoidDescriptionCount
	local humanoid = self.humanoid
	if not self.humanoidDescriptionToApply then
		self.humanoidDescriptionToApply = humanoid:GetAppliedDescription()
	end
    if propertyName then
	    self.humanoidDescriptionToApply[propertyName] = value
    end
	if self.humanoidDescriptionCount == myCount and not self.applyingHumanoidDescription then
        self.applyingHumanoidDescription = true
        main.modules.Thread.spawn(function()
			local iterations = 0
            local appliedDesc
            local watchingPart = self.watchingPlayerOrBasePart
            if watchingPart then
                self:unwatch()
            end
            repeat
				main.RunService.Heartbeat:Wait()
				pcall(function() humanoid:ApplyDescription(self.humanoidDescriptionToApply) end)
				iterations += 1
                appliedDesc = humanoid and humanoid:GetAppliedDescription()
			until propertyName == nil or (appliedDesc and self.humanoidDescriptionToApply and appliedDesc[propertyName] == self.humanoidDescriptionToApply[propertyName]) or iterations == 10
            self.humanoidDescriptionToApply:Destroy()
			self.humanoidDescriptionToApply = false
            self.applyingHumanoidDescription = false
            self:_updateHeight()
            if watchingPart then
                self:watch(watchingPart)
            end
            if #self.humanoidDescriptionQueue > 0 then
                local newDesc = table.remove(self.humanoidDescriptionQueue, 1)
                self.humanoidDescriptionToApply = newDesc
                self:modifyHumanoidDescription()
            end
		end)
	end
end

function Clone:applyHumanoidDescription(newDesc)
    local cloneDesc = newDesc:Clone()
    if self.applyingHumanoidDescription then
        table.insert(self.humanoidDescriptionQueue, cloneDesc)
    else
        self.humanoidDescriptionToApply = cloneDesc
        self:modifyHumanoidDescription()
    end
end

function Clone:_updateHeight()
    local head = self.clone:FindFirstChild("Head")
    if head then
        self.height = self.hrp.Size.Y*2 + (head.Size.Y or 1.2)
    end
end

function Clone:_setScale(propertyName, value)
    local sJanitorName = ("scaleJanitor%s"):format(propertyName)
    local sJanitor = self.janitor:add(main.modules.Janitor.new(), "Destroy", sJanitorName)
    
    local function updateScaleValue()
        self:modifyHumanoidDescription(propertyName, value)
    end

    local function trackHumanoidValueInstance(humanoidValueInstance)
        sJanitor:add(humanoidValueInstance.Changed:Connect(function()
            main.RunService.Heartbeat:Wait()
            updateScaleValue()
        end), "Disconnect")
    end
    local humanoidValueInstance = self.humanoid:FindFirstChild(propertyName) or self.humanoid:FindFirstChild("Body"..propertyName)
    if humanoidValueInstance then
        trackHumanoidValueInstance(humanoidValueInstance)
    end
    sJanitor:add(self.humanoid.ChildAdded:Connect(function(child)
        if child.Name == propertyName or child.Name == "Body"..propertyName then
            trackHumanoidValueInstance(child)
        end
    end), "Disconnect")
    
    updateScaleValue()
end

function Clone:setSize(number)
	self:_setScale("DepthScale", number)
    self:_setScale("HeadScale", number)
    self:_setScale("HeightScale", number)
    self:_setScale("WidthScale", number)
end
Clone.setScale = Clone.setSize
Clone.setBodySize = Clone.setSize
Clone.setBodyScale = Clone.setSize

function Clone:setHeadSize(number)
	self:_setScale("HeadScale", number)
end
Clone.setHeadScale = Clone.setHeadSize

function Clone:setHeight(number)
	self:_setScale("HeightScale", number)
end

function Clone:setWidth(number)
	self:_setScale("WidthScale", number)
end

function Clone:setDepth(number)
	self:_setScale("DepthScale", number)
end

function Clone:setBodyType(number)
	self:_setScale("BodyTypeScale", number)
end

function Clone:setProportion(number)
	self:_setScale("ProportionScale", number)
end

function Clone:moveTo(targetPosition, studsAwayToStop, trackingBasePart)
	
    local pathJanitor = self.janitor:add(main.modules.Janitor.new(), "Destroy", "pathJanitor")
    studsAwayToStop = studsAwayToStop or 0

    local agentHrpSize = self.hrp.Size
    local agentHead = self.clone.Head
    local pathParams = {
        AgentRadius = agentHrpSize.X,
        AgentHeight = (agentHrpSize.Y  *2) + agentHead.Size.Y,
        AgentCanJump = true,
    }
    local path = pathJanitor:add(main.PathfindingService:CreatePath(pathParams), "Destroy")
    local cloneHRP = self.clone.HumanoidRootPart
    local cloneHumanoid = self.humanoid
    
    local waypoints = {}
    local currentWaypointIndex = 1

    local nextCheck = 0
    local previousPosition
    local nextIdleCheck = 0
    pathJanitor:add(main.RunService.Heartbeat:Connect(function()
        -- This prevents the clone completely walking on top of the target position
        local timeNow = os.clock()
        if timeNow >= nextCheck then
            nextCheck = timeNow + 0.2
            local trackingPosition = (trackingBasePart and trackingBasePart.Position) or targetPosition
            local distanceFromClone = self:getDistanceFromClone(trackingPosition)
            local waypointsAway = #waypoints - currentWaypointIndex
            if distanceFromClone <= studsAwayToStop and waypointsAway < math.ceil(studsAwayToStop / 3) then
                self.reachedTarget = true
                self.janitor:remove("pathJanitor")
                cloneHumanoid:MoveTo(self.hrp.Position)
            end
        end
        if timeNow >= nextIdleCheck then
            nextIdleCheck = timeNow + 0.5
            if previousPosition then
                local distanceFromPrevious = (self.hrp.Position - previousPosition).Magnitude
                if distanceFromPrevious < self.humanoid.WalkSpeed/20 then
                    self.humanoid.Jump = true
                end
            end
            previousPosition = self.hrp.Position
        end
    end), "Disconnect")

    self.reachedTarget = false

    local function moveToWaypoint()
        local currentWaypoint = waypoints[currentWaypointIndex]
        if currentWaypoint then
            local newPosition = currentWaypoint.Position
            local hrpHeight = self.hrp.Size.Y
            local stepHeight = newPosition.Y - (self.hrp.Position.Y - (hrpHeight * 1.5))
            cloneHumanoid:MoveTo(currentWaypoint.Position)
            if stepHeight >= 2 then
                cloneHumanoid.Jump = true
            end
        end
    end

    local function computeWaypoints()
        path:ComputeAsync(cloneHRP.Position, targetPosition)
        currentWaypointIndex = 1
        if path.Status == Enum.PathStatus.Success then
            waypoints = path:GetWaypoints()

            --[[
            local r = math.random(1, 255)
            local g = math.random(1, 255)
            local b = math.random(1, 255)
            for i, waypoint in pairs(waypoints) do
                local part = pathJanitor:add(Instance.new("Part"), "Destroy")
                part.Name = "Waypoint"..i
                part.Color = Color3.fromRGB(r, g, b)
                part.Anchored = true
                part.CanCollide = false
                part.Transparency = 0.2
                part.CFrame = CFrame.new(waypoint.Position)
                part.Size = Vector3.new(2,2,2)
                part.Parent = workspace
            end
            ---]]

            moveToWaypoint()
        else
            main.modules.Thread.delay(1, function()
                self.reachedTarget = true
                self.janitor:remove("pathJanitor")
                cloneHumanoid:MoveTo(self.hrp.Position)
            end)
        end
    end

    local function onWaypointReached(reached)
        if currentWaypointIndex == #waypoints then
            self.reachedTarget = true
            self.janitor:remove("pathJanitor")
            return
        end
        if reached then
            currentWaypointIndex +=1
        else
            cloneHumanoid.Jump = true
        end
        moveToWaypoint()
    end

    local function onPathBlocked(blockedWaypointIndex)
        if blockedWaypointIndex > currentWaypointIndex then
            computeWaypoints()
        end
    end

    main.modules.Thread.spawn(computeWaypoints)

    pathJanitor:add(path.Blocked:Connect(onPathBlocked), "Disconnect")
    pathJanitor:add(cloneHumanoid.MoveToFinished:Connect(onWaypointReached), "Disconnect")
end

function Clone:follow(playerOrBasePart, studsAwayToStop)
    local followJanitor = self.janitor:add(main.modules.Janitor.new(), "Destroy", "followJanitor")

	local basePart
    if playerOrBasePart:IsA("Player") then
        main.modules.Thread.spawn(function()
            local currentChar = playerOrBasePart.Character or playerOrBasePart.CharacterAdded:Wait()
            basePart = currentChar:FindFirstChild("HumanoidRootPart") or currentChar:WaitForChild("HumanoidRootPart", 3)
        end)
        followJanitor:add(playerOrBasePart.CharacterAdded:Connect(function(newChar)
            basePart = newChar:WaitForChild("HumanoidRootPart", 3)
        end), "Disconnect")
    else
        basePart = playerOrBasePart
    end

    local targetPosition

    local function stillPresentCheck()
        local stillPresent = basePart:FindFirstAncestorWhichIsA("Workspace") or basePart:FindFirstAncestorWhichIsA("ReplicatedStorage")
        if not stillPresent then
            self.janitor:remove("followJanitor")
            return false
        end
        return true
    end

    local STUDS_AWAY_TO_STOP = 2
    local REACTIVATE_DISTANCE = 1
    local MAXIMUM_DISTANCE_DRIFT = 5
    local finalStudsAwayToStop = studsAwayToStop or STUDS_AWAY_TO_STOP
    local finalReactiveDistance = finalStudsAwayToStop + REACTIVATE_DISTANCE
    followJanitor:add(self.humanoid.MoveToFinished:Connect(function()
        if not stillPresentCheck() then return end
        local newTargetPosition = basePart.Position
        local distanceFromPreviousTarget = (newTargetPosition - targetPosition).Magnitude
        local distanceFromClone = self:getDistanceFromClone(newTargetPosition)
        targetPosition = newTargetPosition

        if (self.reachedTarget and distanceFromClone > finalReactiveDistance) or distanceFromPreviousTarget > MAXIMUM_DISTANCE_DRIFT then
            self:moveTo(targetPosition, finalStudsAwayToStop, basePart)
        elseif self.reachedTarget then
            local nextCheck = 0
            followJanitor:add(main.RunService.Heartbeat:Connect(function()
                local timeNow = os.clock()
                if timeNow >= nextCheck then
                    nextCheck = timeNow + 0.5
                    if not stillPresentCheck() then return end
                    if basePart then
                        newTargetPosition = basePart.Position
                        distanceFromClone = self:getDistanceFromClone(newTargetPosition)
                        if distanceFromClone > finalReactiveDistance then
                            followJanitor:remove("positionChangedChecker")
                            self:moveTo(newTargetPosition, finalStudsAwayToStop, basePart)
                        end
                    end
                end
            end), "Disconnect", "positionChangedChecker")
        end
    end), "Disconnect")

    followJanitor:add(main.modules.Thread.delayUntil(function() return basePart end, function()
        targetPosition = basePart.Position
        self:moveTo(targetPosition)
    end), "Disconnect")
end

function Clone:getDistanceFromClone(positionOfTarget)
    local clonePosition = self.hrp.Position
    local normalisedClonePosition = Vector3.new(clonePosition.X, positionOfTarget.Y, clonePosition.Z)
    local distanceFromClone = (positionOfTarget - normalisedClonePosition).Magnitude
    return distanceFromClone
end

function Clone:unfollow()
	self.janitor:remove("followJanitor")
end

function Clone:destroy()
<<<<<<< HEAD
    if not self.isDestroyed then
        self.isDestroyed = true
        self.maid:clean()
        self.destroyed:Fire()
        self.destroyed:Destroy()
=======
    if not self.destroyed then
        self.destroyed = true
        self.janitor:destroy()
        self.destroyedSignal:Fire()
        self.destroyedSignal:Destroy()
        for k, v in pairs(self) do
            if typeof(v) == "table" then
                self[k] = nil
            end
        end
>>>>>>> b5d5469a
    end
end
Clone.Destroy = Clone.destroy



return Clone<|MERGE_RESOLUTION|>--- conflicted
+++ resolved
@@ -1,7 +1,6 @@
 -- LOCAL
 local SPAWN_OFFSET = CFrame.new(0, 0, -4) * CFrame.fromEulerAnglesXYZ(0, math.rad(180), 0)
 local main = require(game.Nanoblox)
-local storageName = ("NanobloxCloneStorage (%s)"):format(main.location)
 local CollisionUtil = main.modules.CollisionUtil
 local Clone = {}
 Clone.__index = function(table, index)
@@ -12,7 +11,7 @@
     --return rawget(table, "clone")
 end
 Clone.spawnOffset = SPAWN_OFFSET
-Clone.storageName = "NanobloxCloneStorage"
+Clone.storageName = "CloneStorage"
 Clone.workspaceStorage = nil
 Clone.replicatedStorage = nil
 
@@ -23,19 +22,11 @@
 	local self = {}
 	setmetatable(self, Clone)
 	
-<<<<<<< HEAD
-    local maid = main.modules.Maid.new()
-    self.maid = maid
-    self.userId = false
-    self.character = false
-    self.clone = false
-=======
     local janitor = main.modules.Janitor.new()
     self.janitor = janitor
     self.userId = nil
     self.character = nil
     self.clone = nil
->>>>>>> b5d5469a
     self.hidden = false
     self.tracks = {}
     self.spawnCFrame = false
@@ -54,7 +45,7 @@
     self.height = 5.2
     self.animateScript = false
     self.animateScriptDisabled = false
-    self.transparencyMaid = false
+    self.transparencyJanitor = false
     self.watchingPlayerOrBasePart = false
     self.displayName = false
 
@@ -354,16 +345,9 @@
 end
 
 function Clone:setTransparency(value)
-<<<<<<< HEAD
-    local tMaid = self.transparencyMaid
-    print("tMaid = ", tMaid)
-    if tMaid then
-        tMaid:clean()
-=======
     local tJanitor = self.transparencyJanitor
     if tJanitor then
         tJanitor:cleanup()
->>>>>>> b5d5469a
     else
         tJanitor = self.janitor:add(main.modules.Janitor.new(), "Destroy")
         self.transparencyJanitor = tJanitor
@@ -404,13 +388,8 @@
         local REGEN_STEP = regenStep or 1
         regenJanitor:add(main.RunService.Heartbeat:Connect(function()
             local timeNow = os.clock()
-<<<<<<< HEAD
-            if self.isDestroyed or self.humanoid.Health >= self.humanoid.MaxHealth then
-                regenMaid:clean()
-=======
             if self.destroyed or self.humanoid.Health >= self.humanoid.MaxHealth then
                 regenJanitor:cleanup()
->>>>>>> b5d5469a
             elseif timeNow >= nextStep then
                 nextStep = timeNow + REGEN_STEP
                 local dh = REGEN_STEP * REGEN_RATE * self.humanoid.MaxHealth
@@ -933,24 +912,11 @@
 end
 
 function Clone:destroy()
-<<<<<<< HEAD
     if not self.isDestroyed then
         self.isDestroyed = true
-        self.maid:clean()
+        self.janitor:destroy()
         self.destroyed:Fire()
         self.destroyed:Destroy()
-=======
-    if not self.destroyed then
-        self.destroyed = true
-        self.janitor:destroy()
-        self.destroyedSignal:Fire()
-        self.destroyedSignal:Destroy()
-        for k, v in pairs(self) do
-            if typeof(v) == "table" then
-                self[k] = nil
-            end
-        end
->>>>>>> b5d5469a
     end
 end
 Clone.Destroy = Clone.destroy
