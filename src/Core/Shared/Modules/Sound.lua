-- LOCAL
local main = require(game.Nanoblox)
local Sound = {
    sounds = {}
}



-- FUNCTIONS
function Sound.getSound(soundId)
    for soundInstance, sound in pairs(Sound.sounds) do
        if sound.soundId == soundId then
            return sound
        end
    end
end

function Sound.getSoundByInstance(soundInstance)
    return Sound.sounds[soundInstance]
end

function Sound.getOrCreateSound(soundId, soundType)
    local sound = Sound.getSound(soundId)
    if not sound then
        sound = Sound.new(soundId, soundType)
    end
    return sound
end



-- CONSTRUCTOR
function Sound.new(soundId, soundType)
	local self = {}
    local objectPropertiesToUpdate = {
        SoundId = function(value)
            local newValue = tonumber(tostring(soundId):match("%d+")) or 0
            self.soundId = newValue
            return newValue
        end,
    }
    local meta = {
        __index = function(table, index)
            local propertyOrMethod = rawget(Sound, index)
            if propertyOrMethod then
                return propertyOrMethod
            end
            local soundInstance = rawget(self, "soundInstance")
            local success, returnValue = pcall(function() return soundInstance[index] end)
            if not success then
                return nil
            end
            if typeof(returnValue) == "function" then
                returnValue = {}
                setmetatable(returnValue, {
                    __call = function(table, passingTable, ...)
                        soundInstance[index](soundInstance, ...)
                    end,
                })
            end
            return returnValue
        end,
        __newindex = function(table, index, value)
            local updatePropFunc = objectPropertiesToUpdate[index]
            if updatePropFunc then
                updatePropFunc(value)
            end
            if rawget(self, index) then
                self[index] = value
            else
                rawget(self, "soundInstance")[index] = value
            end
        end,
    }
    
    local janitor = main.modules.Janitor.new()
    local settingModule = (main.isServer and main.services.SettingService) or main.controllers.SettingController
    local soundIdParsed = objectPropertiesToUpdate.SoundId(soundId)
    local soundInstance = janitor:add(Instance.new("Sound"), "Destroy")
    local soundTypeFinal = soundType or (main.isServer and main.enum.SoundType.Command) or (main.isClient and main.enum.SoundType.Interface)
    local soundTypeName = main.enum.SoundType.getName(soundTypeFinal)
    soundInstance.SoundId = "rbxassetid://"..soundIdParsed
    soundInstance:SetAttribute("NanobloxSoundType", soundTypeName)
    
    self.janitor = janitor
    self.soundId = soundIdParsed
    self.soundInstance = soundInstance
    self.soundType = soundTypeFinal
    self.soundTypeName = soundTypeName
    self.isDestroyed = false
    self.originalValues = {}
    self.settingModule = settingModule
    self.changedJanitor = janitor:add(main.modules.Janitor.new(), "Destroy")
    self.updateSoundFunction = false
    
    setmetatable(self, meta)

    local defaultSoundProperties = settingModule.getPlayerSetting("soundProperties")
    for propertyName, _ in pairs(defaultSoundProperties) do
        self.originalValues[propertyName] = soundInstance[propertyName]
    end

    if main.isClient then
        self.updateSoundFunction = function(propertyName, settingValue)
            local currentValue = self.originalValues[propertyName]
            local modifiedValue = currentValue * settingValue
            self:untrackChanges(propertyName)
            soundInstance[propertyName] = modifiedValue
            self:trackChanges(propertyName)
        end
        local soundProperties = settingModule.getPlayerSetting("soundProperties")
        for propertyName, typeValues in pairs(soundProperties) do
            self.updateSoundFunction(propertyName, typeValues[self.soundTypeName])
            janitor:add(typeValues.changed:Connect(function(settingName, value)
                if settingName == self.soundTypeName then
                    self.updateSoundFunction(propertyName, value)
                end
            end), "Disconnect")
        end
    end

    if main.isServer then
        self.updateSoundFunction = function(propertyName, settingValue, player)
            local currentValue = self.originalValues[propertyName]
            local modifiedValue = currentValue * settingValue
            main.services.SoundService.remotes.updateSoundProperty:fireClient(player, soundInstance, propertyName, modifiedValue)
        end
        local function updateSounds(player)
            -- This ensures the Sound instance is replicated to the client
            local originalParent = soundInstance.Parent
            pcall(function() soundInstance.Parent = player.PlayerGui end)
            soundInstance.Parent = originalParent
            -- Delay by a frame to ensure PlayerService creates the User
            main.modules.Thread.spawn(function()
                local user = main.modules.PlayerStore:getUser(player)
                if not user then
                    return
                end
                user:waitUntilLoaded()
                if self.isDestroyed then
                    return
                end
                local soundProperties = settingModule.getUsersPlayerSetting(user, "soundProperties")
                for propertyName, typeValues in pairs(soundProperties) do
                    self.updateSoundFunction(propertyName, typeValues[self.soundTypeName], player)
                    janitor:add(typeValues.changed:Connect(function(settingName, value)
                        if settingName == self.soundTypeName then
                            self.updateSoundFunction(propertyName, value, player)
                        end
                    end), "Disconnect")
                end
            end)
        end
        for _, player in pairs(main.Players:GetPlayers()) do
            updateSounds(player)
        end
        janitor:add(main.Players.PlayerAdded:Connect(function(player)
            updateSounds(player)
        end), "Disconnect")
    end

    self:trackChanges()

    Sound.sounds[soundInstance] = self

    return self
end
Sound.createSound = Sound.new



-- METHODS
function Sound:clone()
    return Sound.new(self.soundId, self.soundType)
end
Sound.Clone = Sound.clone

function Sound:trackChanges(specificPropertyName)
    -- This listens for changes to the Volume, Pitch, etc
    local propertyCaps = {
        Default = 5,
        Pitch = 2.5,
        Volume = 5,
    }
    local defaultSoundProperties = self.settingModule.getPlayerSetting("soundProperties")
    for propertyName, _ in pairs(defaultSoundProperties) do
        if specificPropertyName == nil or propertyName == specificPropertyName then
            local totalChangesThisFrame = 0
            self.changedJanitor:add(self.soundInstance:GetPropertyChangedSignal(propertyName):Connect(function(a,b,c)
                -- Clients can modify sounds on a scale between 0-2, therefore we cap properties at half their limit
                local value = self.soundInstance[propertyName]
                local cap = propertyCaps[propertyName] or propertyCaps.Default
                if value > cap then
                    self.soundInstance[propertyName] = cap
                    return
                end
                totalChangesThisFrame += 1
                main.modules.Thread.spawn(function()
                    totalChangesThisFrame -= 1
                end)
                local only1ChangeSoFar = totalChangesThisFrame == 1
                if only1ChangeSoFar then
                    self.originalValues[propertyName] = value
                end
                local playersToUpdate = (main.isServer and main.Players:GetPlayers()) or {main.localPlayer}
                for _, player in pairs(playersToUpdate) do
                    local soundProperties = (main.isServer and self.settingModule.getUsersPlayerSetting(main.modules.PlayerStore:getUser(player), "soundProperties")) or self.settingModule.getPlayerSetting("soundProperties")
                    local settingValue = soundProperties[propertyName][self.soundTypeName]
                    self.updateSoundFunction(propertyName, settingValue, player)
                end
                if not only1ChangeSoFar then
                    self.originalValues[propertyName] = value
                end
            end), "Disconnect", propertyName)
        end
    end
end

function Sound:untrackChanges(specificPropertyName)
    local defaultSoundProperties = self.settingModule.getPlayerSetting("soundProperties")
    for propertyName, _ in pairs(defaultSoundProperties) do
        if specificPropertyName == nil or propertyName == specificPropertyName then
            self.changedJanitor:remove(propertyName)
        end
    end
end

function Sound:destroy()
    Sound.sounds[self.soundInstance] = nil
<<<<<<< HEAD
    self.maid:clean()
    self.isDestroyed = true
=======
    self.janitor:destroy()
    self.destroyed = true
>>>>>>> b5d5469a
end
Sound.Destroy = Sound.destroy



return Sound<|MERGE_RESOLUTION|>--- conflicted
+++ resolved
@@ -227,13 +227,8 @@
 
 function Sound:destroy()
     Sound.sounds[self.soundInstance] = nil
-<<<<<<< HEAD
-    self.maid:clean()
+    self.janitor:destroy()
     self.isDestroyed = true
-=======
-    self.janitor:destroy()
-    self.destroyed = true
->>>>>>> b5d5469a
 end
 Sound.Destroy = Sound.destroy
 
